<<<<<<< HEAD
; -*- lexical-binding: t -*-

;;; debug-print.el --- Gauche's reader macro for printf debugging
=======
;;; debug-print.el --- a nice printf debugging environment by the way Gauche do -*- lexical-binding: t -*-
>>>>>>> 4ae5619c

;; Copyright (C) 2013  Ken Okada

;; Author: Ken Okada <keno@senecio>
;; Keywords: lisp
;; URL: https://github.com/kenoss/debug-print
;; Package-Requires: ((emacs "24"))

;; This program is free software; you can redistribute it and/or modify
;; it under the terms of the GNU General Public License as published by
;; the Free Software Foundation, either version 3 of the License, or
;; (at your option) any later version.

;; This program is distributed in the hope that it will be useful,
;; but WITHOUT ANY WARRANTY; without even the implied warranty of
;; MERCHANTABILITY or FITNESS FOR A PARTICULAR PURPOSE.  See the
;; GNU General Public License for more details.

;; You should have received a copy of the GNU General Public License
;; along with this program.  If not, see <http://www.gnu.org/licenses/>.

;;; Commentary:

;; This program provides a nice ``printf debugging'' environment by
;; the way Gauche do. Sometimes printf debugging with `message' bothers you.
;; For example, if you want to observe the variable `foo' in the expression
;;   (let ((foo (something-with-side-effect)
;;         (bar (something-depends-on foo))
;;     ...)
;; you have to use frustrating idiom:
;;   (let ((foo (progn
;;                (let ((tmp (something-with-side-effect)))
;;                  (message "%s" tmp)
;;                  tmp)))
;;         (bar (something-depends-on foo))
;;     ...)
;; (In this case one can use `let*' but it is an example.) This program
;; allows you to write as follows:
;;   (let ((foo ::?= (something-with-side-effect)
;;         (bar (something-depends-oidn foo))
;;     ...)
;; After rewrite, move point to the last of expression as usual, and do
;; `debug-print-eval-last-sexp'. It reads sexp and recursively rewrite it as follows:
;;   ... ::?= expr ...
;;     => ... (debug-print expr) ...
;; Here `debug-print' is a macro, which does the above frustrating idiom.
;; (needs initialization.) For who kwons Gauche note that it is not implemented by
;; reader macro. So one have to use some settings to inform emacs that the expression
;; needs preprocessed.
;;
;; Initialization and configuration: To use the above feature, write as follows
;; in your .emacs.d/init.el (after setting of load-path):
;;   (require 'debug-print)
;;   (debug-print-init)
;;   (define-key global-map (kbd "C-x C-e") 'debug-print-eval-last-sexp)
;; debug-print.el use some variables:
;;   `debug-print-symbol'
;;   `debug-print-buffer-name'
;;   `debug-print-width'
;; (See definitions below.) You have to set these before calling of `debug-print-init'.
;;
;; Example:
;; Code:
;;   (debug-print-init)
;;   (eval-with-debug-print
;;    (defun fact (n)
;;      (if (zerop n)
;;          1
;;          (* n ::?= (fact (- n 1))))))
;;   (fact 5)
;; Result: <buffer *debug-print*>
;;   ::?="fact"::(fact (- n 1))
;;   ::?="fact"::(fact (- n 1))
;;   ::?="fact"::(fact (- n 1))
;;   ::?="fact"::(fact (- n 1))
;;   ::?="fact"::(fact (- n 1))
;;   ::?-    1
;;   ::?-    1
;;   ::?-    2
;;   ::?-    6
;;   ::?-    24
;; For more detail, see debug-print-test.el .

;;; Code:


;; move to keu
(defmacro keu:with-advice (on-or-off func class advice &rest body)
  "[internal] Evaluate BODY with ADVICE enabled/disabled.
Note that there is a bug that it cannot restore the state of ADVICE.
Any ideas?"
  `(progn
     ,(pcase on-or-off
        (`'on `(ad-enable-advice ,func ,class ,advice))
        (`'off `(ad-disable-advice ,func ,class ,advice))
        (_ (error "the first argument must be the symol 'on or 'off")))
     (ad-activate ,func)
     ,@body
     ,(pcase on-or-off
        (`'on `(ad-disable-advice ,func ,class ,advice))
        (`'off `(ad-enable-advice ,func ,class ,advice))
        (_ (error "the first argument must be the symol 'on or 'off")))
     (ad-activate ,func)))
(put 'keu:with-advice 'lisp-indent-function 4)



(require 'cl-lib)



;;; configuration

(defvar debug-print-symbol ::?=)
(defvar debug-print-buffer-name "*debug-print*")
(defvar debug-print-width 30)



;;; core

(defmacro debug-print (expr &optional f-name)
  "[internal] Evaluate EXPR, display and return the result. The results are
displayed in the buffer with buffer name `debug-print-buffer-name'. The
optional argument F-NAME indicate in what function EXPR is."
  `(with-current-buffer debug-print-buffer
     (progn
       (goto-char (point-max))
       (insert (format debug-print-format-for-::?= ,(or f-name "") "" ',expr))
       (let ((value ,expr))
         (progn
           (insert (format debug-print-format-for-::?- value))
           value)))))

(defun debug-print:code-walk (action f-name sexp)
  "[internal] If ACTION is \'replace, replace the symbol `debug-print-symbol'
 (default is ::?=) followed by EXPR in SEXP with (debug-print EXPR). If
ACTION is \'remove, it only removes ::?= in SEXP. If possible it detect
in what function EXPR is, and inform `debug-print'."
  (pcase sexp
    (`()
     '())
    ;; bugs here
    (`(defun ,name ,args . ,rest)
     `(defun ,name ,args ,@(debug-print:code-walk action (symbol-name name) rest)))
    (`(defalias ',name . ,rest)
     `(defalias ',name ,@(debug-print:code-walk action (symbol-name name) rest)))
    (`(,(pred (eq debug-print-symbol)) ,x . ,expr)
     (pcase action
       (`replace
        `((debug-print ,(debug-print:code-walk action f-name x) ,f-name)
          ,@(debug-print:code-walk action f-name expr)))
       (`remove
        `(,x ,@(debug-print:code-walk action f-name expr)))))
    (`(,x . ,expr)
     `(,(debug-print:code-walk action f-name x) ,@(debug-print:code-walk action f-name expr)))
    (x
     x)))

(defmacro eval-with-debug-print (expr)
  "Evaluate EXPR with debug print. See aslo `debug-print:code-walk'"
  (debug-print:code-walk 'replace nil (macroexpand-all expr)))
(defmacro eval-without-debug-print (expr)
  (debug-print:code-walk 'remove nil (macroexpand-all expr)))



;;; interface

(defun debug-print-eval-last-sexp ()
  "Evaluate last sexp with debug print. See aslo `debug-print:code-walk'"
  (interactive)
  (keu:with-advice 'on 'preceding-sexp 'after 'debug-print-hijack-emacs-ad
    (call-interactively 'eval-last-sexp)))

(defadvice preceding-sexp (after debug-print-hijack-emacs-ad)
  "Enclose sexp with `eval-with-debug-print'"
  (setq ad-return-value `(eval-with-debug-print ,ad-return-value)))

(defun debug-print-init ()
  "Initialize some variables for `debug-print'. Note that custamizable variables
have to be set before calling of this funciton."
  (interactive)
  (progn
    (setq debug-print-format-for-::?=
          (concat "::?=\"%s\":%s:%-" (int-to-string debug-print-width) "s\n"))
    (setq debug-print-format-for-::?-
          (concat "::?-    %-" (int-to-string debug-print-width) "s\n"))
    (setq debug-print-buffer (get-buffer-create debug-print-buffer-name))))



(provide 'debug-print)
;;; debug-print.el ends here<|MERGE_RESOLUTION|>--- conflicted
+++ resolved
@@ -1,10 +1,4 @@
-<<<<<<< HEAD
-; -*- lexical-binding: t -*-
-
-;;; debug-print.el --- Gauche's reader macro for printf debugging
-=======
 ;;; debug-print.el --- a nice printf debugging environment by the way Gauche do -*- lexical-binding: t -*-
->>>>>>> 4ae5619c
 
 ;; Copyright (C) 2013  Ken Okada
 
